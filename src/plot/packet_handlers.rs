--- conflicted
+++ resolved
@@ -9,11 +9,7 @@
 use crate::server::Message;
 use crate::world::World;
 use log::debug;
-<<<<<<< HEAD
 use serde_json::json;
-=======
-use std::io::Cursor;
->>>>>>> f74bbc3c
 use std::time::Instant;
 
 impl Plot {
